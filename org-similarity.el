--- conflicted
+++ resolved
@@ -4,14 +4,9 @@
 ;;
 ;; Author: Bruno Arine <bruno.arine@runbox.com>
 ;; URL: https://github.com/brunoarine/org-similarity
-<<<<<<< HEAD
-;; Version: 0.2
-;; Package-Requires: ((emacs "26.1"))
-=======
 
 ;; Version: 1.0.0
 ;; Package-Requires: ((emacs "26.1") (f "0.20.0"))
->>>>>>> 32bfeaf4
 ;; Keywords: matching, outlines, wp, org
 
 
@@ -49,11 +44,7 @@
   :link '(url-link :tag "GitHub" "https://github.com/brunoarine/org-similarity")
   :link '(emacs-commentary-link :tag "Commentary" "org-similarity"))
 
-<<<<<<< HEAD
-(defconst org-similarity-version "1.0"
-=======
 (defconst org-similarity-version "1.0.0"
->>>>>>> 32bfeaf4
   "The current version of ORG-SIMILARITY.")
 
 (defcustom org-similarity-language
